trigger:
  branches:
    exclude:
      - '*'

pr:
  autoCancel: true
  branches:
    include:
      - '*'

variables:
  is_release: $[eq(variables['System.PullRequest.TargetBranch'], 'release')]
  target_branch: $[variables['System.PullRequest.TargetBranch']]

stages:
  - template: code_quality_checks.yml
  - stage: 'test'
    displayName: 'Python tests'

    jobs:
      - job: 'python_test'
        displayName: 'Python tests'
        timeoutInMinutes: 20
        pool:
          vmImage: 'ubuntu-18.04'
        steps:
          - checkout: self
            submodules: true
          - bash: echo "##vso[task.prependpath]$CONDA/bin"
            displayName: 'add conda to PATH'
          - bash: |
             set -ex
             echo is master $(is_release)
             echo target branch $(System.PullRequest.TargetBranch)
<<<<<<< HEAD
             # If master use stable/release scipp version from channel, otherwise latest
             conda config --set always_yes yes --set changeps1 no
             if [ $(is_master) == False ]; then
                 conda env create -f scipp-neutron-latest.yaml
                 source activate scipp-neutron-latest
             else
                 conda env create -f scipp-neutron.yaml
                 source activate scipp-neutron
=======
             # If release use release scipp version from scipp channel, otherwise use scipp/label/dev channel
             scippdependency=scipp-neutron
             if [ $(is_release) == False ]; then
                 scippdependency=scipp-neutron-latest
>>>>>>> bfd0bf6f
             fi
             python -m pytest --junitxml=junit/unit-test.xml
            displayName: 'run pytest'
          - task: PublishTestResults@2
            inputs:
              testResultsFiles: 'junit/*.xml'
            condition: succeededOrFailed()<|MERGE_RESOLUTION|>--- conflicted
+++ resolved
@@ -33,21 +33,14 @@
              set -ex
              echo is master $(is_release)
              echo target branch $(System.PullRequest.TargetBranch)
-<<<<<<< HEAD
-             # If master use stable/release scipp version from channel, otherwise latest
+             # If release use release scipp version from scipp channel, otherwise use scipp/label/dev channel
              conda config --set always_yes yes --set changeps1 no
-             if [ $(is_master) == False ]; then
+             if [ $(is_release) == False ]; then
                  conda env create -f scipp-neutron-latest.yaml
                  source activate scipp-neutron-latest
              else
                  conda env create -f scipp-neutron.yaml
                  source activate scipp-neutron
-=======
-             # If release use release scipp version from scipp channel, otherwise use scipp/label/dev channel
-             scippdependency=scipp-neutron
-             if [ $(is_release) == False ]; then
-                 scippdependency=scipp-neutron-latest
->>>>>>> bfd0bf6f
              fi
              python -m pytest --junitxml=junit/unit-test.xml
             displayName: 'run pytest'
